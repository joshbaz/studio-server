import * as express from 'express';

import api from './api/index.mjs';
import compression from 'compression';
import cookieParser from 'cookie-parser';
import cors from 'cors';
import { env } from './env.mjs';
import rateLimit from 'express-rate-limit';
import path from 'path';

const htmlTemplate = `<!DOCTYPE html>
<html lang="en">
<head>
    <meta charset="UTF-8">
    <meta name="viewport" content="width=device-width, initial-scale=1.0">
    <title>Nyati Studio Server Status</title>
    <style>
        body {
            display: flex;
            justify-content: center;
            align-items: center;
            height: 100vh;
            background-color: #141118; /* Dark background */
            font-family: Arial, sans-serif;
        }
        .status {
            text-align: center;
            padding: 20px;
            border: 1px solid #ccc;
            border-radius: 5px;
            background-color: #1A171E; /* Background color for the status box */
            box-shadow: 0 2px 10px rgba(0, 0, 0, 0.04);
        }
        h1 {
            color: #F2F2F2; /* Updated primary color */
        }
        p {
            color: #FFFAF6; /* Secondary white */
        }
        a {
            color: #F2F2F2; /* Updated primary color for links */
            text-decoration: none;
        }
        a:hover {
            text-decoration: underline; /* Underline on hover */
        }
        img {
            max-width: 150px; /* Set a maximum width for the logo */
            margin-bottom: 15px; /* Add some space below the logo */
        }
    </style>
</head>
<body>
    <div class="status">
        <img src="https://ik.imagekit.io/nyatimot/Pages/Universal+Home/Logos/Logo1.svg?updatedAt=1724072184503" alt="Nyati Motion Pictures Logo">
        <h1>Studio API Server is Live</h1> <!-- Updated Message -->
        <p>The Nyati Motion Pictures Studio API server is up and running.</p>
        <p>For any inquiries, contact us at <a href="mailto:info@nyatimotionpictures.com">info@nyatimotionpictures.com</a></p>
    </div>
</body>
</html>`;

/**
 * @module app
 * @name customizeApp
 * @description Customize the Express app instance
 * @param {express.Application} app - The Express app instance
 * @returns {void}
 */
export default function customizeApp(app) {
    // trust proxy
    app.set('trust proxy', 1);

    app.use(express.json());
    app.use(express.urlencoded({ extended: false }));

    /**
     * @name corsOptions
     * @description Cors options
     * @type {cors.CorsOptions}
     */
    const corsOptions = {
        origin: [
            env.CLIENT_URL,
            'http://localhost:8081',
            'http://192.168.0.184:4500',
<<<<<<< HEAD
            'com.newtou.NyatiFilms'
=======
            'http://localhost:5173',
            'https://celebrated-donut-f3ab2c.netlify.app',
>>>>>>> 56ab2c8a
        ],
        methods: ['GET', 'POST', 'PUT', 'DELETE'],
        preflightContinue: false,
        credentials: true,
    };
    app.use(cors(corsOptions));

    // Rate limiter
    const limiter = rateLimit({
        windowMs: 15 * 60 * 1000, // 15 minutes
        max: 100, // limit each IP to 100 requests per windowMs
    });
    app.use(limiter);

    // Cookie parser
    app.use(cookieParser());

    // Compression
    app.use(compression());

    // Setup static files
    // app.use(express.static(path.join(__dirname, 'public')));

    // Test correct number of proxies between the user and the server
    app.get('/ip', (req, res) => {
        res.send(req.ip);
    });

    // API routes
    app.get('/', (_, res) => {
        res.status(200).send(htmlTemplate);
    });

    app.use('/api', api);

    // Error handling - 4xx except 404
    app.use((err, _, res, next) => {
        if (err.statusCode >= 400 && err.statusCode < 500) {
            let message = err.message;
            if (!message && err.statusCode === 404) {
                message = 'The requested resource was not found';
            }

            res.status(err.statusCode).send({ message });
        } else {
            next(err);
        }
    });

    //Error handling - 5xx
    app.use((err, _, res, next) => {
        if (!err.statusCode) {
            err.statusCode = 500;
        }
        console.log('error', err?.message);
        res.status(500).send({
            message: `Internal Server Error: ${err.message}`,
        });
    });
}<|MERGE_RESOLUTION|>--- conflicted
+++ resolved
@@ -84,12 +84,8 @@
             env.CLIENT_URL,
             'http://localhost:8081',
             'http://192.168.0.184:4500',
-<<<<<<< HEAD
-            'com.newtou.NyatiFilms'
-=======
             'http://localhost:5173',
             'https://celebrated-donut-f3ab2c.netlify.app',
->>>>>>> 56ab2c8a
         ],
         methods: ['GET', 'POST', 'PUT', 'DELETE'],
         preflightContinue: false,
